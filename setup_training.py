import argparse
import sys

import os
from os import listdir
import pathlib

import torch
import torch.optim as optim

import numpy as np

from copy import deepcopy
import logging


def add_bool_arg(parser, name, help, default=False, no_name=None):
    varname = "_".join(name.split("-"))  # change hyphens to underscores
    group = parser.add_mutually_exclusive_group(required=False)
    group.add_argument("--" + name, dest=varname, action="store_true", help=help)
    if no_name is None:
        no_name = "no-" + name
        no_help = "don't " + help
    else:
        no_help = help
    group.add_argument("--" + no_name, dest=varname, action="store_false", help=no_help)
    parser.set_defaults(**{varname: default})


class CustomFormatter(logging.Formatter):
    """Logging Formatter to add colors and count warning / errors"""

    grey = "\x1b[38;21m"
    green = "\x1b[1;32m"
    yellow = "\x1b[33;21m"
    red = "\x1b[31;21m"
    bold_red = "\x1b[31;1m"
    blue = "\x1b[1;34m"
    light_blue = "\x1b[1;36m"
    purple = "\x1b[1;35m"
    reset = "\x1b[0m"
    info_format = "%(asctime)s %(message)s"
    debug_format = "%(asctime)s [%(filename)s:%(lineno)d in %(funcName)s] %(message)s"

    def __init__(self, args):
        if args.log_file == "stdout":
            self.FORMATS = {
                logging.DEBUG: self.blue + self.debug_format + self.reset,
                logging.INFO: self.grey + self.info_format + self.reset,
                logging.WARNING: self.yellow + self.debug_format + self.reset,
                logging.ERROR: self.red + self.debug_format + self.reset,
                logging.CRITICAL: self.bold_red + self.debug_format + self.reset,
            }
        else:
            self.FORMATS = {
                logging.DEBUG: self.debug_format,
                logging.INFO: self.info_format,
                logging.WARNING: self.debug_format,
                logging.ERROR: self.debug_format,
                logging.CRITICAL: self.debug_format,
            }

    def format(self, record):
        log_fmt = self.FORMATS.get(record.levelno)
        formatter = logging.Formatter(log_fmt, datefmt="%d/%m %H:%M:%S")
        return formatter.format(record)


class objectview(object):
    """converts a dict into an object"""

    def __init__(self, d):
        self.__dict__ = d


def parse_args():
    parser = argparse.ArgumentParser()

    ##########################################################
    # Meta
    ##########################################################

    parser.add_argument(
        "--name",
        type=str,
        default="test",
        help="name or tag for model; will be appended with other info",
    )
    parser.add_argument(
        "--dataset",
        type=str,
        default="jets",
        help="dataset to use",
        choices=["jets", "mnist"],
    )

    parser.add_argument("--ttsplit", type=float, default=0.7, help="ratio of train/test split")

    parser.add_argument(
        "--model",
        type=str,
        default="mpgan",
        help="model to run",
        choices=["mpgan", "rgan", "graphcnngan", "treegan", "pcgan", "gapt"],
    )
    parser.add_argument(
        "--model-D",
        type=str,
        default="",
        help="model discriminator, mpgan default is mpgan, rgan. graphcnngan, treegan default is rgan, pcgan default is pcgan, gapt default is gapt",
        choices=["mpgan", "rgan", "pointnet", "pcgan"],
    )

    add_bool_arg(parser, "load-model", "load a pretrained model", default=True)
    add_bool_arg(
        parser,
        "override-load-check",
        "override check for whether name has already been used",
        default=False,
    )
    add_bool_arg(
        parser,
        "override-args",
        "override original model args when loading with new args",
        default=False,
    )
    parser.add_argument(
        "--start-epoch",
        type=int,
        default=-1,
        help="which epoch to start training on, only applies if loading a model, by default start at the highest epoch model",
    )
    parser.add_argument("--num-epochs", type=int, default=2000, help="number of epochs to train")

    parser.add_argument("--dir-path", type=str, default="", help="path where output will be stored")
    parser.add_argument("--datasets-path", type=str, default="", help="path to datasets")
    parser.add_argument("--efps-path", type=str, default="", help="path to efps")

    parser.add_argument(
        "--num-samples", type=int, default=50000, help="num samples to evaluate every 5 epochs"
    )

    add_bool_arg(parser, "n", "run on nautilus cluster", default=False)
    add_bool_arg(parser, "bottleneck", "use torch.utils.bottleneck settings", default=False)
    add_bool_arg(parser, "lx", "run on lxplus", default=False)

    add_bool_arg(parser, "save-zero", "save the initial figure", default=False)
    add_bool_arg(parser, "no-save-zero-or", "override --n save-zero default", default=False)
    parser.add_argument(
        "--save-epochs", type=int, default=0, help="save outputs per how many epochs"
    )
    parser.add_argument(
        "--save-model-epochs", type=int, default=0, help="save models per how many epochs"
    )

    add_bool_arg(parser, "debug", "debug mode", default=False)
    add_bool_arg(parser, "break-zero", "break after 1 iteration", default=False)
    add_bool_arg(parser, "low-samples", "small number of samples for debugging", default=False)

    add_bool_arg(parser, "const-ylim", "const ylim in plots", default=False)

    parser.add_argument(
        "--jets",
        type=str,
        default="g",
        help="jet type",
        choices=["g", "t", "w", "z", "q", "sig", "bg"],
    )

    add_bool_arg(parser, "real-only", "use jets with ony real particles", default=False)

    add_bool_arg(parser, "multi-gpu", "use multiple gpus if possible", default=False)

    parser.add_argument(
        "--log-file", type=str, default="", help='path to log file ; "stdout" prints to console'
    )
    parser.add_argument(
        "--log",
        type=str,
        default="INFO",
        help="log level",
        choices=["DEBUG", "INFO", "WARNING", "ERROR", "CRITICAL"],
    )

    parser.add_argument("--seed", type=int, default=4, help="torch seed")

    parse_mpgan_args(parser)
    parse_masking_args(parser)
    parse_optimization_args(parser)
    parse_regularization_args(parser)
    parse_evaluation_args(parser)
    parse_augmentation_args(parser)
    parse_mnist_args(parser)
    parse_gapt_args(parser)
    parse_ext_models_args(parser)

    args = parser.parse_args()

    return args


def parse_optimization_args(parser):
    parser.add_argument(
        "--optimizer",
        type=str,
        default="rmsprop",
        help="pick optimizer",
        choices=["adam", "rmsprop", "adadelta", "agcd"],
    )
    parser.add_argument(
        "--loss",
        type=str,
        default="ls",
        help="loss to use - options are og, ls, w, hinge",
        choices=["og", "ls", "w", "hinge"],
    )

    parser.add_argument(
        "--lr-disc",
        type=float,
        default=0,
        help="learning rate for discriminator; defaults are 3e-5, 6e-5, and 1.5e-5 for gluon, top, and quark jet resp.",
    )
    parser.add_argument(
        "--lr-gen",
        type=float,
        default=0,
        help="learning rate for generator; defaults are 1e-5, 2e-5, and 0.5e-5 for gluon, top, and quark jet resp.",
    )
    parser.add_argument(
        "--lr-x",
        type=float,
        default=1,
        help="multiply default learning rates by this amount (doesn't do anything if LRs are already specified explicitly)",
    )
    parser.add_argument("--beta1", type=float, default=0.9, help="Adam optimizer beta1")
    parser.add_argument("--beta2", type=float, default=0.999, help="Adam optimizer beta2")
    parser.add_argument("--batch-size", type=int, default=0, help="batch size")

    parser.add_argument(
        "--num-critic",
        type=int,
        default=1,
        help="number of critic updates for each generator update",
    )
    parser.add_argument(
        "--num-gen",
        type=int,
        default=1,
        help="number of generator updates for each critic update (num-critic must be 1 for this to apply)",
    )


def parse_regularization_args(parser):
    add_bool_arg(parser, "batch-norm", "use batch normalization in G and D", default=False)
    add_bool_arg(parser, "batch-norm-disc", "use batch normalization in discriminator", default=False)
    add_bool_arg(parser, "batch-norm-gen", "use batch normalization in generator", default=False)
    add_bool_arg(parser, "spectral-norm", "use spectral normalization in G and D", default=False)
    add_bool_arg(
        parser, "spectral-norm-disc", "use spectral normalization in discriminator", default=False
    )
    add_bool_arg(
        parser, "spectral-norm-gen", "use spectral normalization in generator", default=False
    )

    parser.add_argument(
        "--disc-dropout", type=float, default=0.5, help="fraction of discriminator dropout"
    )
    parser.add_argument(
        "--gen-dropout", type=float, default=0, help="fraction of generator dropout"
    )

    add_bool_arg(parser, "label-smoothing", "use label smoothing with discriminator", default=False)
    parser.add_argument(
        "--label-noise", type=float, default=0, help="discriminator label noise (between 0 and 1)"
    )

    parser.add_argument(
        "--gp", type=float, default=0, help="WGAN generator penalty weight - 0 means not used"
    )


def parse_evaluation_args(parser):
    add_bool_arg(parser, "fpnd", "calc fpnd", default=False)
    add_bool_arg(parser, "fpd", "calc fpd", default=True)
    add_bool_arg(parser, "kpd", "calc kpd", default=True)
    add_bool_arg(parser, "efp", "calc w1efp", default=False)
    # parser.add_argument("--fid-eval-size", type=int, default=8192, help="number of samples generated for evaluating fid")
    parser.add_argument(
        "--fpnd-batch-size",
        type=int,
        default=256,
        help="batch size when generating samples for fpnd eval",
    )

    parser.add_argument(
        "--efp-jobs",
        type=int,
        default=0,
        help="# of processes to use for calculating EFPs - by default it will use the # of CPU cores",
    )

    parser.add_argument("--gpu-batch", type=int, default=50, help="")

    add_bool_arg(
        parser, "eval", "calculate the evaluation metrics: W1, FNPD, coverage, mmd", default=True
    )
    parser.add_argument(
        "--eval-tot-samples",
        type=int,
        default=50000,
        help="tot # of jets to generate to sample from",
    )

    parser.add_argument(
        "--w1-num-samples",
        type=int,
        nargs="+",
        default=[50000],
        help="array of # of jet samples to test",
    )

    parser.add_argument(
        "--cov-mmd-num-samples",
        type=int,
        default=100,
        help="size of samples to use for calculating coverage and MMD",
    )
    parser.add_argument(
        "--cov-mmd-num-batches",
        type=int,
        default=10,
        help="# of batches to average coverage and MMD over",
    )

    parser.add_argument(
        "--jf", type=str, nargs="*", default=["mass", "pt"], help="jet level features to evaluate"
    )


def parse_masking_args(parser):
    add_bool_arg(parser, "mask-feat", "add mask as continuous fourth feature", default=False)
    add_bool_arg(parser, "mask-feat-bin", "add mask as binary fourth feature", default=False)
    add_bool_arg(parser, "mask-weights", "weight D nodes by mask", default=False)
    add_bool_arg(
        parser,
        "mask-manual",
        "manually mask generated nodes with pT less than cutoff",
        default=False,
    )
    add_bool_arg(
        parser,
        "mask-exp",
        "exponentially decaying or binary mask; relevant only if mask-manual is true",
        default=False,
    )
    add_bool_arg(parser, "mask-real-only", "only use masking for real jets", default=False)
    add_bool_arg(
        parser, "mask-learn", "learn mask from latent vars only use during gen", default=False
    )
    add_bool_arg(parser, "mask-learn-bin", "binary or continuous learnt mask", default=True)
    add_bool_arg(parser, "mask-learn-sep", "learn mask from separate noise vector", default=False)
    add_bool_arg(parser, "mask-disc-sep", "separate disc network for # particles", default=False)
    add_bool_arg(
        parser,
        "mask-fnd-np",
        "use num masked particles as an additional arg in D (dea will automatically be set true)",
        default=False,
    )
    add_bool_arg(parser, "mask-c", "conditional mask", default=True)
    add_bool_arg(
        parser, "mask-fne-np", "pass num particles as features into fn and fe", default=False
    )
    parser.add_argument(
        "--mask-epoch", type=int, default=0, help="# of epochs after which to start masking"
    )

    add_bool_arg(
        parser,
        "noise-padding",
        "use Gaussian noise instead of zero-padding for fake particles",
        default=False,
    )


def parse_augmentation_args(parser):
    # remember to add any new args to the if statement below
    add_bool_arg(parser, "aug-t", "augment with translations", default=False)
    add_bool_arg(parser, "aug-f", "augment with flips", default=False)
    add_bool_arg(parser, "aug-r90", "augment with 90 deg rotations", default=False)
    add_bool_arg(parser, "aug-s", "augment with scalings", default=False)
    parser.add_argument(
        "--translate-ratio", type=float, default=0.125, help="random translate ratio"
    )
    parser.add_argument(
        "--scale-sd", type=float, default=0.125, help="random scale lognormal standard deviation"
    )
    parser.add_argument(
        "--translate-pn-ratio", type=float, default=0.05, help="random translate per node ratio"
    )

    add_bool_arg(parser, "adaptive-prob", "adaptive augment probability", default=False)
    parser.add_argument(
        "--aug-prob", type=float, default=1.0, help="probability of being augmented"
    )


def parse_mnist_args(parser):
    parser.add_argument(
        "--mnist-num", type=int, default=-1, help="mnist number to generate, -1 means all"
    )
    parser.add_argument(
        "--fid-eval-samples", type=int, default=8192, help="# of samples for evaluating fid"
    )


def parse_mpgan_args(parser):
    parser.add_argument("--num-hits", type=int, default=30, help="number of hits")
    parser.add_argument(
        "--coords",
        type=str,
        default="polarrel",
        help="cartesian, polarrel or polarrelabspt",
        choices=["cartesian, polarrel, polarrelabspt"],
    )

    parser.add_argument(
        "--norm", type=float, default=1, help="normalizing max value of features to this value"
    )

    parser.add_argument("--sd", type=float, default=0.2, help="standard deviation of noise")

    parser.add_argument("--node-feat-size", type=int, default=3, help="node feature size")
    parser.add_argument(
        "--hidden-node-size",
        type=int,
        default=32,
        help="hidden vector size of each node (incl node feature size)",
    )
    parser.add_argument(
        "--latent-node-size",
        type=int,
        default=0,
        help="latent vector size of each node - 0 means same as hidden node size",
    )

    parser.add_argument(
        "--clabels",
        type=int,
        default=0,
        help="0 - no clabels, 1 - clabels with pt only, 2 - clabels with pt and eta",
        choices=[0, 1, 2],
    )
    add_bool_arg(parser, "clabels-fl", "use conditional labels in first layer", default=True)
    add_bool_arg(parser, "clabels-hl", "use conditional labels in hidden layers", default=True)

    parser.add_argument(
        "--fn", type=int, nargs="*", default=[256, 256], help="hidden fn layers e.g. 256 256"
    )
    parser.add_argument(
        "--fe1g",
        type=int,
        nargs="*",
        default=0,
        help="hidden and output gen fe layers e.g. 64 128 in the first iteration - 0 means same as fe",
    )
    parser.add_argument(
        "--fe1d",
        type=int,
        nargs="*",
        default=0,
        help="hidden and output disc fe layers e.g. 64 128 in the first iteration - 0 means same as fe",
    )
    parser.add_argument(
        "--fe",
        type=int,
        nargs="+",
        default=[96, 160, 192],
        help="hidden and output fe layers e.g. 64 128",
    )
    parser.add_argument(
        "--fmg",
        type=int,
        nargs="*",
        default=[64],
        help="mask network layers e.g. 64; input 0 for no intermediate layers",
    )
    parser.add_argument(
        "--mp-iters-gen",
        type=int,
        default=0,
        help="number of message passing iterations in the generator",
    )
    parser.add_argument(
        "--mp-iters-disc",
        type=int,
        default=0,
        help="number of message passing iterations in the discriminator (if applicable)",
    )
    parser.add_argument(
        "--mp-iters",
        type=int,
        default=2,
        help="number of message passing iterations in gen and disc both - will be overwritten by gen or disc specific args if given",
    )
    add_bool_arg(parser, "sum", "mean or sum in models", default=True, no_name="mean")

    add_bool_arg(parser, "int-diffs", "use int diffs", default=False)
    add_bool_arg(parser, "pos-diffs", "use pos diffs", default=False)
    add_bool_arg(parser, "all-ef", "use all node features for edge distance", default=False)
    # add_bool_arg(parser, "scalar-diffs", "use scalar diff (as opposed to vector)", default=True)
    add_bool_arg(parser, "deltar", "use delta r as an edge feature", default=False)
    add_bool_arg(parser, "deltacoords", "use delta coords as edge features", default=False)

    parser.add_argument("--leaky-relu-alpha", type=float, default=0.2, help="leaky relu alpha")

    add_bool_arg(parser, "dea", "use early averaging discriminator", default=True)
    parser.add_argument(
        "--fnd", type=int, nargs="*", default=[], help="hidden disc output layers e.g. 128 64"
    )

    add_bool_arg(
        parser,
        "lfc",
        "use a fully connected network to go from noise vector to initial graph",
        default=False,
    )
    parser.add_argument(
        "--lfc-latent-size", type=int, default=128, help="size of lfc latent vector"
    )

    add_bool_arg(parser, "fully-connected", "use a fully connected graph", default=True)
    parser.add_argument(
        "--num-knn",
        type=int,
        default=10,
        help="# of nearest nodes to connect to (if not fully connected)",
    )
    add_bool_arg(
        parser,
        "self-loops",
        "use self loops in graph - always true for fully connected",
        default=True,
    )

    parser.add_argument(
        "--glorot", type=float, default=0, help="gain of glorot - if zero then glorot not used"
    )

    # add_bool_arg(parser, "dearlysigmoid", "use early sigmoid in d", default=False)
    add_bool_arg(parser, "gtanh", "use tanh for g output", default=True)


def parse_gapt_args(parser):
    parser.add_argument(
        "--sab-layers-gen",
        type=int,
        default=4,
        help="number of attention layers in the generator",
    )
    parser.add_argument(
        "--sab-layers-disc",
        type=int,
        default=2,
        help="number of attention layers in the discriminator (if applicable)",
    )
    # parser.add_argument(
    #     "--sab-layers",
    #     type=int,
    #     default=2,
    #     help="number of message passing iterations in gen and disc both - will be overwritten by gen or disc specific args if given",
    # )
    parser.add_argument(
        "--num-heads",
        type=int,
        default=4,
        help="number of multi-head attention heads",
    )
    parser.add_argument(
        "--gapt-embed-dim",
        type=int,
        default=64,
        help="size of node, Q, K, V, embeddings",
    )
    parser.add_argument(
        "--sab-fc-layers",
        type=int,
        nargs="*",
        default=[],
        help="self attention block's feedforward network's intermediate layers",
    )
    parser.add_argument(
        "--final-fc-layers-gen",
        type=int,
        nargs="*",
        default=[],
        help="final FC in GAPT generator's intermediate layers",
    )
    parser.add_argument(
        "--final-fc-layers-disc",
        type=int,
        nargs="*",
        default=[],
        help="final FC in GAPT discriminator's intermediate layers",
    )
    parser.add_argument(
        "--num-isab-nodes",
        type=int,
        default=1,
        help="number of induced nodes in ISAB blocks, if using ISAB blocks",
    )
    parser.add_argument(
        "--num-ise-nodes",
        type=int,
        default=10,
        help="number of induced nodes in ISE, if using ISE",
    )

    parser.add_argument(
        "--global-noise-input-dim",
        type=int,
        default=8,
        help="size of global noise vector z",
    )

    parser.add_argument(
        "--global-noise-feat-dim",
        type=int,
        default=8,
        help="size of processed global noise vector z'",
    )

    parser.add_argument(
        "--global-noise-layers",
        type=int,
        nargs="*",
        default=[],
        help="Global noise MLP intermediate layers",
    )
<<<<<<< HEAD

    parser.add_argument(
        "--cond-feat-dim",
        type=int,
        default=8,
        help="size of processed conditional vector z'",
    )

    parser.add_argument(
        "--init-noise-dim",
        type=int,
        default=8,
        help="size of initial noise for sampling the set",
    )

    parser.add_argument(
=======

    parser.add_argument(
        "--cond-feat-dim",
        type=int,
        default=8,
        help="size of processed conditional vector z'",
    )

    parser.add_argument(
        "--init-noise-dim",
        type=int,
        default=8,
        help="size of initial noise for sampling the set",
    )

    parser.add_argument(
>>>>>>> 9587057a
        "--cond-net-layers",
        type=int,
        nargs="*",
        default=[],
        help="Discriminator conditional net intermediate layers",
    )
    add_bool_arg(parser, "learnable-init-noise", "learn the gaussian noise parameters for sampling initial set", default=False)
<<<<<<< HEAD
    add_bool_arg(parser, "noise-conditioning", "condition generator on global noise", default=True)
    add_bool_arg(parser, "n-conditioning", "condition generator on num. particles", default=False)
    add_bool_arg(parser, "n-normalized", "use normalized num. particles", default=False)
    add_bool_arg(parser, "learn-anchor-from-global-noise", "learn the ISAB anchors from global noise", default=False)
=======
   
    add_bool_arg(parser, "noise-conditioning", "condition generator on global noise", default=False)
    add_bool_arg(parser, "n-conditioning", "condition generator on num. particles", default=False)
    add_bool_arg(parser, "n-normalized", "use normalized num. particles", default=False)
>>>>>>> 9587057a
    add_bool_arg(parser, "no-D-conditioning", "do not condition discriminator on num. particles", default=False)
    add_bool_arg(parser, "gapt-mask", "use mask in GAPT", default=True)
    add_bool_arg(parser, "use-isab", "use ISAB in GAPT", default=False)
    add_bool_arg(parser, "use-ise", "use ISE in GAPT discriminator", default=False)
    add_bool_arg(parser, "block-residual", "residual connection at each SAB", default=False)

    add_bool_arg(parser, "layer-norm", "use layer normalization in G and D", default=False)
    add_bool_arg(parser, "layer-norm-disc", "use layer normalization in generator", default=False)
    add_bool_arg(
        parser, "layer-norm-gen", "use layer normalization in discriminator", default=False
    )
    add_bool_arg(parser, "use-custom-mab", "use a custom (Stelzner's) implementation of MAB in GAPT", default=False)


def parse_ext_models_args(parser):
    parser.add_argument("--latent-dim", type=int, default=128, help="")

    parser.add_argument(
        "--rgang-fc", type=int, nargs="+", default=[64, 128], help="rGAN generator layer node sizes"
    )
    parser.add_argument(
        "--rgand-sfc",
        type=int,
        nargs="*",
        default=0,
        help="rGAN discriminator convolutional layer node sizes",
    )
    parser.add_argument(
        "--rgand-fc", type=int, nargs="*", default=0, help="rGAN discriminator layer node sizes"
    )

    parser.add_argument(
        "--pointnetd-pointfc",
        type=int,
        nargs="*",
        default=[64, 128, 1024],
        help="pointnet discriminator point layer node sizes",
    )
    parser.add_argument(
        "--pointnetd-fc",
        type=int,
        nargs="*",
        default=[512],
        help="pointnet discriminator final layer node sizes",
    )

    parser.add_argument(
        "--graphcnng-layers",
        type=int,
        nargs="+",
        default=[32, 24],
        help="GraphCNN-GAN generator layer node sizes",
    )
    add_bool_arg(
        parser,
        "graphcnng-tanh",
        "use tanh activation for final graphcnn generator output",
        default=False,
    )

    parser.add_argument(
        "--treegang-degrees",
        type=int,
        nargs="+",
        default=[2, 2, 2, 2, 2],
        help="TreeGAN generator upsampling per layer",
    )
    parser.add_argument(
        "--treegang-features",
        type=int,
        nargs="+",
        default=[96, 64, 64, 64, 64, 3],
        help="TreeGAN generator features per node per layer",
    )
    parser.add_argument(
        "--treegang-support", type=int, default=10, help="Support value for TreeGCN loop term."
    )

    parser.add_argument(
        "--pcgan-latent-dim",
        type=int,
        default=128,
        help="Latent dim for object representation sampling",
    )
    parser.add_argument(
        "--pcgan-z1-dim",
        type=int,
        default=256,
        help="Object representation latent dim - has to be the same as the pre-trained point sampling network",
    )
    parser.add_argument(
        "--pcgan-z2-dim",
        type=int,
        default=10,
        help="Point latent dim - has to be the same as the pre-trained point sampling network",
    )
    parser.add_argument(
        "--pcgan-d-dim",
        type=int,
        default=256,
        help="PCGAN hidden dim - has to be the same as the pre-trained network",
    )
    parser.add_argument(
        "--pcgan-pool",
        type=str,
        default="max1",
        choices=["max", "max1", "mean"],
        help="PCGAN inference network pooling - has to be the same as the pre-trained network",
    )


def check_args_errors(args):
    if args.real_only and (not args.jets == "t" or not args.num_hits == 30):
        logging.error("real only arg works only with 30p jets - exiting")
        sys.exit()

    if args.int_diffs:
        logging.error("int_diffs not supported yet - exiting")
        sys.exit()

    if args.optimizer == "acgd" and (args.num_critic != 1 or args.num_gen != 1):
        logging.error("acgd can't have num critic or num gen > 1 - exiting")
        sys.exit()

    if args.n and args.lx:
        logging.error("can't be on nautilus and lxplus both - exiting")
        sys.exit()

    if args.latent_node_size and args.latent_node_size < 3:
        logging.error("latent node size can't be less than 2 - exiting")
        sys.exit()

    if args.all_ef and args.deltacoords:
        logging.error("all ef + delta coords not supported yet - exiting")
        sys.exit()

    if args.multi_gpu and args.loss != "ls":
        logging.warning("multi gpu not implemented for non-mse loss")
        args.multi_gpu = False


def process_args(args):
    check_args_errors(args)

    ##########################################################
    # Meta
    ##########################################################

    if args.debug:
        args.save_zero = True
        args.low_samples = True
        args.break_zero = True

    if torch.cuda.device_count() <= 1:
        args.multi_gpu = False

    if args.bottleneck:
        args.save_zero = False

    if args.n:
        if not (args.no_save_zero_or or args.num_hits == 100):
            args.save_zero = True

    if args.efp_jobs == 0:
        if args.n:
            args.efp_jobs = 6  # otherwise leads to a spike in memory usage on PRP
        else:
            args.efp_jobs = None

    if args.lx:
        if not args.no_save_zero_or:
            args.save_zero = True

    if args.save_epochs == 0:
        if args.num_hits <= 30 or args.model == "gapt":
            args.save_epochs = 5
        else:
            args.save_epochs = 1

    if args.save_model_epochs == 0:
        if args.num_hits <= 30:
            args.save_model_epochs = 5
        else:
            args.save_model_epochs = 1

    if args.low_samples:
        args.eval_tot_samples = 1000
        args.w1_num_samples = [100]
        args.num_samples = 1000

    if args.fpnd:
        if (args.num_hits != 30 or args.jets not in ["g", "t", "q"]) and args.dataset != "mnist":
            args.fpnd = False
            logging.warn(f"FPND is not possible for this dataset currently - setting to False")

    process_optimization_args(args)
    process_regularization_args(args)
    process_mpgan_args(args)
    process_gapt_args(args)
    process_masking_args(args)
    process_external_models_args(args)

    return args


def process_optimization_args(args):
    if args.batch_size == 0:
        if args.model == "mpgan" or args.model_D == "mpgan":
            if args.multi_gpu:
                if args.num_hits <= 30:
                    args.batch_size = 128
                else:
                    args.batch_size = 32
            else:
                if args.fully_connected:
                    if args.num_hits <= 30:
                        args.batch_size = 256
                    else:
                        args.batch_size = 32
                else:
                    if args.num_hits <= 30 or args.num_knn <= 10:
                        args.batch_size = 320
                    else:
                        if args.num_knn <= 20:
                            args.batch_size = 160
                        elif args.num_knn <= 30:
                            args.batch_size = 100
                        else:
                            args.batch_size = 32

        elif args.model == "gapt" or args.model_D == "gapt":
            if args.dataset == "jets":
                args.batch_size = 512

            elif args.dataset == "mnist":
                if args.gapt_embed_dim < 64:
                    args.batch_size = 128
                elif args.gapt_embed_dim < 128:
                    args.batch_size = 64
                else:
                    args.batch_size = 32

    if args.lr_disc == 0:
        if args.model == "mpgan":
            if args.jets == "g":
                args.lr_disc = 3e-5
            elif args.jets == "t":
                args.lr_disc = 6e-5
            elif args.jets == "q":
                args.lr_disc = 1.5e-5
        elif args.model == "gapt":
            args.lr_disc = 1.5e-4

        args.lr_disc *= args.lr_x

    if args.lr_gen == 0:
        if args.model == "mpgan":
            if args.jets == "g":
                args.lr_gen = 1e-5
            elif args.jets == "t":
                args.lr_gen = 2e-5
            elif args.jets == "q":
                args.lr_gen = 0.5e-5
        elif args.model == "gapt":
            args.lr_gen = 0.5e-4

        args.lr_gen *= args.lr_x

    if args.aug_t or args.aug_f or args.aug_r90 or args.aug_s:
        args.augment = True
    else:
        args.augment = False

    if args.augment:
        logging.warning("augmentation is very experimental - try at your own risk")


def process_regularization_args(args):
    if args.batch_norm:
        args.batch_norm_disc, args.batch_norm_gen = True, True
    if args.spectral_norm:
        args.spectral_norm_disc, args.spectral_norm_gen = True, True
    if args.layer_norm:
        args.layer_norm_disc, args.layer_norm_gen = True, True


def process_mpgan_args(args):
    if not args.mp_iters_gen:
        args.mp_iters_gen = args.mp_iters
    if not args.mp_iters_disc:
        args.mp_iters_disc = args.mp_iters

    args.clabels_first_layer = args.clabels if args.clabels_fl else 0
    args.clabels_hidden_layers = args.clabels if args.clabels_hl else 0

    if args.latent_node_size == 0:
        args.latent_node_size = args.hidden_node_size


def process_gapt_args(args):
    if args.gapt_mask:
        args.mask = True

    # if not args.sab_layers_gen:
    #     args.sab_layers_gen = args.sab_layers
    # if not args.sab_layers_disc:
    #     args.sab_layers_disc = args.sab_layers


def process_masking_args(args):
    if args.model == "mpgan" and (
        args.mask_feat
        or args.mask_manual
        or args.mask_learn
        or args.mask_real_only
        or args.mask_c
        or args.mask_learn_sep
    ):
        args.mask = True
    elif args.model == "gapt" and args.gapt_mask:
        args.mask = True
        args.mask_c = True
    else:
        args.mask = False
        args.mask_c = False

    if args.mask_fnd_np:
        logging.info("setting dea true due to mask-fnd-np arg")
        args.dea = True

    if args.noise_padding and not args.mask:
        logging.error("noise padding only works with masking - exiting")
        sys.exit()

    if args.mask_feat:
        args.node_feat_size += 1

    if args.mask_learn:
        if args.fmg == [0]:
            args.fmg = []


def process_external_models_args(args):
    if args.model_D == "":
        if args.model == "mpgan":
            args.model_D = "mpgan"
        elif args.model == "pcgan":
            args.model_D = "pcgan"
        elif args.model == "gapt":
            args.model_D = "gapt"
        else:
            args.model_D = "rgan"

    if args.model == "rgan":
        args.optimizer = "adam"
        args.beta1 = 0.5
        args.lr_disc = 0.0001
        args.lr_gen = 0.0001
        if args.model_D == "rgan":
            args.batch_size = 50
            args.num_epochs = 2000
        args.loss = "w"
        args.gp = 10
        args.num_critic = 5

        if args.rgand_sfc == 0:
            args.rgand_sfc = [64, 128, 256, 256, 512]
        if args.rgand_fc == 0:
            args.rgand_fc = [128, 64]

        args.leaky_relu_alpha = 0.2

    if args.model == "graphcnngan":
        args.optimizer = "rmsprop"
        args.lr_disc = 0.0001
        args.lr_gen = 0.0001
        if args.model_D == "rgan":
            args.batch_size = 50
            args.num_epochs = 1000
            if args.rgand_sfc == 0:
                args.rgand_sfc = [64, 128, 256, 512]
            if args.rgand_fc == 0:
                args.rgand_fc = [128, 64]

        args.loss = "w"
        args.gp = 10
        args.num_critic = 5

        args.leaky_relu_alpha = 0.2

        args.num_knn = 20

    args.pad_hits = 0
    if args.model == "treegan":
        # for treegan pad num hits to the next power of 2 (i.e. 30 -> 32)
        import math

        next_pow2 = 2 ** math.ceil(math.log2(args.num_hits))
        args.pad_hits = next_pow2 - args.num_hits
        args.num_hits = next_pow2

        args.optimizer = "adam"
        args.beta1 = 0
        args.beta2 = 0.99
        args.lr_disc = 0.0001
        args.lr_gen = 0.0001
        if args.model_D == "rgan":
            args.batch_size = 50
            args.num_epochs = 1000
            if args.rgand_sfc == 0:
                args.rgand_sfc = [64, 128, 256, 512]
            if args.rgand_fc == 0:
                args.rgand_fc = [128, 64]

        args.loss = "w"
        args.gp = 10
        args.num_critic = 5

        args.leaky_relu_alpha = 0.2

    if args.model == "pcgan":
        args.optimizer = "adam"
        args.lr_disc = 0.0001
        args.lr_gen = 0.0001

        args.batch_size = 256
        args.loss = "w"
        args.gp = 10
        args.num_critic = 5

        args.leaky_relu_alpha = 0.2

    if args.model_D == "rgan" and args.model == "mpgan":
        if args.rgand_sfc == 0:
            args.rgand_sfc = [64, 128, 256, 512]
        if args.rgand_fc == 0:
            args.rgand_fc = [128, 64]


def init_project_dirs(args):
    """
    Create 'datasets' and 'outputs' directories needed for the project.
    If not specified by the --datasets-path and --outputs-path args,
    defaults to creating them inside the working directory.
    """
    if args.datasets_path == "":
        if args.n:
            args.datasets_path = "/graphganvol/MPGAN/datasets/"
        else:
            args.datasets_path = str(pathlib.Path(__file__).parent.resolve()) + "/datasets/"

    os.system(f"mkdir -p {args.datasets_path}")

    # if args.dir_path == "":
    #     if args.n:
    #         args.dir_path = "/graphganvol/MPGAN/outputs/"
    #     elif args.lx:
    #         args.dir_path = "/eos/user/r/rkansal/MPGAN/outputs/"
    #     else:
    #         args.dir_path = str(pathlib.Path(__file__).parent.resolve()) + "/outputs/"

    if args.dataset == "jets":
        dataset_str = ""
    elif args.dataset == "mnist":
        dataset_str = "mnist_"

    if args.dir_path == "":
        if args.n:
            args.dir_path = f"/graphganvol/MPGAN/{dataset_str}outputs/"
        elif args.lx:
            args.dir_path = f"/eos/user/r/rkansal/MPGAN/{dataset_str}outputs/"
        else:
            args.dir_path = str(pathlib.Path(__file__).parent.resolve()) + f"/{dataset_str}outputs/"

    os.system(f"mkdir -p {args.dir_path}")
    
    if args.efps_path == "":
        args.efps_path = str(pathlib.Path(args.dir_path).parent.resolve()) + "/efps/"
    os.system(f"mkdir -p {args.efps_path}")

    return args


def init_model_dirs(args):
    """create directories for this training's logs, models, loss curves, and figures"""
    prev_models = [f[:-4] for f in listdir(args.dir_path)]  # removing .txt

    if args.name in prev_models:
        if args.name != "test" and not args.load_model and not args.override_load_check:
            raise RuntimeError(
                "A model directory of this name already exists, either change the name or use the --override-load-check flag"
            )

    os.system(f"mkdir -p {args.dir_path}/{args.name}")

    args_dict = vars(args)

    dirs = ["models", "losses", "figs"]

    for dir in dirs:
        args_dict[dir + "_path"] = f"{args.dir_path}/{args.name}/{dir}/"
        os.system(f'mkdir -p {args_dict[dir + "_path"]}')

    args_dict["args_path"] = f"{args.dir_path}/{args.name}/"
    args_dict["outs_path"] = f"{args.dir_path}/{args.name}/"

    args = objectview(args_dict)
    return args


def init_logging(args):
    """logging outputs to a file at ``args.log_file``;
    if ``args.log_file`` is stdout then it outputs to stdout"""
    if args.log_file == "stdout":
        handler = logging.StreamHandler(sys.stdout)
    else:
        if args.log_file == "":
            args.log_file = args.outs_path + args.name + "_log.txt"
        handler = logging.FileHandler(args.log_file)

    level = getattr(logging, args.log.upper())

    handler.setLevel(level)
    handler.setFormatter(CustomFormatter(args))

    logging.basicConfig(handlers=[handler], level=level, force=True)
    logging.getLogger("matplotlib.font_manager").setLevel(logging.WARNING)

    return args


def load_args(args):
    """Either save the arguments or, if loading a model, load the arguments for that model"""

    if args.load_model:
        if args.start_epoch == -1:
            # find the last saved model and start from there
            d_prev_models = [
                int(f[:-3].split("_")[-1]) for f in listdir(args.models_path) if f.startswith("D")
            ]
            g_prev_models = [
                int(f[:-3].split("_")[-1]) for f in listdir(args.models_path) if f.startswith("G")
            ]
            
            if len(d_prev_models) and len(g_prev_models):
                # make sure G and D are both saved
                args.start_epoch = max(set(d_prev_models) & set(g_prev_models))
            else:
                logging.debug("No model to load from")
                args.start_epoch = 0

        if args.start_epoch == 0:
            args.load_model = False
    else:
        args.start_epoch = 0

    if not args.load_model:
        # save args for posterity
        f = open(args.args_path + args.name + "_args.txt", "w+")
        f.write(str(vars(args)))
        f.close()
    elif not args.override_args:
        # load arguments from previous training
        temp = args.start_epoch, args.num_epochs  # don't load these

        f = open(args.args_path + args.name + "_args.txt", "r")
        args_dict = vars(args)
        load_args_dict = eval(f.read())
        for key in load_args_dict:
            args_dict[key] = load_args_dict[key]
        args = objectview(args_dict)
        f.close()

        args.load_model = True
        args.start_epoch, args.num_epochs = temp

    return args


def init():
    args = parse_args()
    if args.debug:
        args.log = "DEBUG"
        args.log_file = "stdout"
    args = init_project_dirs(args)
    args = init_model_dirs(args)
    args = init_logging(args)
    args = process_args(args)
    args = load_args(args)
    return args


def setup_mpgan(args, gen):
    """Setup MPGAN models"""
    from mpgan import MPGenerator, MPDiscriminator

    # args for LinearNet layers
    linear_args = {
        "leaky_relu_alpha": args.leaky_relu_alpha,
        "dropout_p": args.gen_dropout if gen else args.disc_dropout,
        "batch_norm": args.batch_norm_gen if gen else args.batch_norm_disc,
        "spectral_norm": args.spectral_norm_gen if gen else args.spectral_norm_disc,
    }

    # args for MPLayers
    mp_args = {
        "pos_diffs": args.pos_diffs,
        "all_ef": args.all_ef,
        "coords": args.coords,
        "delta_coords": args.deltacoords,
        "delta_r": args.deltar,
        "int_diffs": args.int_diffs,
        "clabels": args.clabels,
        "mask_fne_np": args.mask_fne_np,
        "fully_connected": args.fully_connected,
        "num_knn": args.num_knn,
        "self_loops": args.self_loops,
        "sum": args.sum,
    }

    mp_args_first_layer_gen = {"clabels": args.clabels_first_layer}
    mp_args_first_layer_disc = {"clabels": args.clabels_first_layer, "all_ef": False}

    # args for MPNet common to generator and discriminator
    common_mpnet_args = {
        "num_particles": args.num_hits,
        "hidden_node_size": args.hidden_node_size,
        "fe_layers": args.fe,
        "fn_layers": args.fn,
        "fn1_layers": None,
    }

    # generator-specific args
    gen_args = {
        "mp_iters": args.mp_iters_gen,
        "fe1_layers": args.fe1g if args.fe1g else None,
        "final_activation": "tanh" if args.gtanh else "",
        "output_node_size": args.node_feat_size,
        "input_node_size": args.latent_node_size,
        "lfc": args.lfc,
        "lfc_latent_size": args.lfc_latent_size,
    }

    # discriminator-specific args
    disc_args = {
        "mp_iters": args.mp_iters_disc,
        "fe1_layers": args.fe1d if args.fe1d else None,
        "final_activation": "" if (args.loss == "w" or args.loss == "hinge") else "sigmoid",
        "input_node_size": args.node_feat_size,
        "dea": args.dea,
        "dea_sum": args.sum,
        "fnd": args.fnd,
        "mask_fnd_np": args.mask_fnd_np,
    }

    # args for masking
    mask_args = {
        "mask_feat": args.mask_feat,
        "mask_feat_bin": args.mask_feat_bin,
        "mask_weights": args.mask_weights,
        "mask_manual": args.mask_manual,
        "mask_exp": args.mask_exp,
        "mask_real_only": args.mask_real_only,
        "mask_learn": args.mask_learn,
        "mask_learn_bin": args.mask_learn_bin,
        "mask_learn_sep": args.mask_learn_sep,
        "fmg": args.fmg,
        "mask_disc_sep": args.mask_disc_sep,
        "mask_fnd_np": args.mask_fnd_np,
        "mask_c": args.mask_c,
        "mask_fne_np": args.mask_fne_np,
    }

    if gen:
        return MPGenerator(
            **gen_args,
            **common_mpnet_args,
            mp_args=mp_args,
            mp_args_first_layer=mp_args_first_layer_gen,
            linear_args=linear_args,
            mask_args=mask_args,
        )
    else:
        return MPDiscriminator(
            **disc_args,
            **common_mpnet_args,
            mp_args=mp_args,
            mp_args_first_layer=mp_args_first_layer_disc,
            linear_args=linear_args,
            mask_args=mask_args,
        )


def setup_gapt(args, gen):
    """Setup MPGAN models"""
    from gapt import GAPT_G, GAPT_D

    # args for LinearNet layers
    linear_args = {
        "leaky_relu_alpha": args.leaky_relu_alpha,
        "dropout_p": args.gen_dropout if gen else args.disc_dropout,
        "batch_norm": args.batch_norm_gen if gen else args.batch_norm_disc,
        "layer_norm": args.layer_norm_gen if gen else args.layer_norm_disc,
        "spectral_norm": args.spectral_norm_gen if gen else args.spectral_norm_disc,
    }

    common_args = {
        "num_particles": args.num_hits,
        "num_heads": args.num_heads,
        "embed_dim": args.gapt_embed_dim,
        "sab_fc_layers": args.sab_fc_layers,
<<<<<<< HEAD
        "learn_anchor_from_global_noise": args.learn_anchor_from_global_noise,
=======
>>>>>>> 9587057a
        "use_custom_mab": args.use_custom_mab,
        "use_mask": args.gapt_mask,
        "use_isab": args.use_isab,
        "num_isab_nodes": args.num_isab_nodes,
        "block_residual": args.block_residual
    }

    global_noise_args = {
        "global_noise_input_dim": args.global_noise_input_dim,
        "global_noise_feat_dim": args.global_noise_feat_dim,
        "global_noise_layers": args.global_noise_layers,
        "noise_conditioning": args.noise_conditioning,
        "n_conditioning": args.n_conditioning,
        "n_normalized": args.n_normalized
    }

    cond_net_args = {
        "cond_feat_dim": args.cond_feat_dim,
        "cond_net_layers": args.cond_net_layers,
        "n_conditioning": args.n_conditioning and not args.no_D_conditioning,
        "n_normalized": args.n_normalized
    }

    # generator-specific args
    gen_args = {
        "sab_layers": args.sab_layers_gen,
        "output_feat_size": args.node_feat_size,
        "final_fc_layers": args.final_fc_layers_gen,
        "dropout_p": args.gen_dropout,
        "layer_norm": args.layer_norm_gen,
        "spectral_norm": args.spectral_norm_gen,
        "learnable_init_noise": args.learnable_init_noise,
        "init_noise_dim": args.init_noise_dim
    }

    # discriminator-specific args
    disc_args = {
        "sab_layers": args.sab_layers_disc,
        "input_feat_size": args.node_feat_size,
        "final_fc_layers": args.final_fc_layers_disc,
        "dropout_p": args.disc_dropout,
        "layer_norm": args.layer_norm_disc,
        "spectral_norm": args.spectral_norm_disc,
        "use_ise": args.use_ise,
        "num_ise_nodes": args.num_ise_nodes
    }

    if gen:
        return GAPT_G(
            **gen_args,
            **common_args,
            **global_noise_args,
            linear_args=linear_args,
        )
    else:
        return GAPT_D(
            **disc_args,
            **common_args,
            **cond_net_args,
            linear_args=linear_args,
        )


# https://discuss.pytorch.org/t/how-do-i-check-the-number-of-parameters-of-a-model/4325/9
def count_parameters(model):
    return sum(p.numel() for p in model.parameters() if p.requires_grad)


def models(args, gen_only=False):
    """Set up generator and discriminator models, either new or loaded from a state dict"""
    if args.model == "mpgan":
        G = setup_mpgan(args, gen=True)
        logging.info(G)
    elif args.model == "gapt":
        G = setup_gapt(args, gen=True)
        logging.info(G)
    elif args.model == "rgan":
        from ext_models import rGANG

        G = rGANG(args=deepcopy(args))
    elif args.model == "graphcnngan":
        from ext_models import GraphCNNGANG

        G = GraphCNNGANG(args=deepcopy(args))
    elif args.model == "treegan":
        from ext_models import TreeGANG

        G = TreeGANG(args.treegang_features, args.treegang_degrees, args.treegang_support)
        logging.info(G)
    elif args.model == "pcgan":
        from ext_models import latent_G

        G = latent_G(args.pcgan_latent_dim, args.pcgan_z1_dim)
    elif args.model == "old_mpgan":
        from mpgan import Graph_GAN

        G = Graph_GAN(gen=True, args=deepcopy(args))

    logging.info(f"# of parameters in G: {count_parameters(G)}")

    if gen_only:
        return G

    if args.model_D == "mpgan":
        D = setup_mpgan(args, gen=False)
        logging.info(D)
    elif args.model_D == "gapt":
        D = setup_gapt(args, gen=False)
        logging.info(D)
    elif args.model_D == "rgan":
        from ext_models import rGAND

        D = rGAND(args=deepcopy(args))
    elif args.model_D == "pointnet":
        from ext_models import PointNetMixD

        D = PointNetMixD(args=deepcopy(args))
    elif args.model_D == "pcgan":
        from ext_models import latent_D

        D = latent_D(args.pcgan_z1_dim)
    elif args.model_D == "old_mpgan":
        from mpgan import Graph_GAN

        G = Graph_GAN(gen=False, args=deepcopy(args))
    
    logging.info(f"# of parameters in D: {count_parameters(D)}")

    if args.load_model:
        try:
            G.load_state_dict(
                torch.load(f"{args.models_path}/G_{args.start_epoch}.pt", map_location=args.device)
            )
            D.load_state_dict(
                torch.load(f"{args.models_path}/D_{args.start_epoch}.pt", map_location=args.device)
            )
        except AttributeError:
            G = torch.load(f"{args.models_path}/G_{args.start_epoch}.pt", map_location=args.device)
            D = torch.load(f"{args.models_path}/D_{args.start_epoch}.pt", map_location=args.device)

    if args.multi_gpu:
        logging.info("Using", torch.cuda.device_count(), "GPUs")
        G = torch.nn.DataParallel(G)
        D = torch.nn.DataParallel(D)

    G = G.to(args.device)
    D = D.to(args.device)

    return G, D


def pcgan_models(args):
    """Load pre-trained PCGAN models"""
    import ext_models
    from ext_models import G_inv_Tanh, G

    G_inv = G_inv_Tanh(args.node_feat_size, args.pcgan_d_dim, args.pcgan_z1_dim, args.pcgan_pool)
    G_pc = G(args.node_feat_size, args.pcgan_z1_dim, args.pcgan_z2_dim)

    pcgan_models_path = pathlib.Path(ext_models.__file__).parent.resolve() + "/pcgan_models/"
    G_inv.load_state_dict(
        torch.load(f"{pcgan_models_path}/pcgan_G_inv_{args.jets}.pt", map_location=args.device)
    )
    G_pc.load_state_dict(
        torch.load(f"{pcgan_models_path}/pcgan_G_pc_{args.jets}.pt", map_location=args.device)
    )

    if args.multi_gpu:
        logging.info("Using", torch.cuda.device_count(), "GPUs")
        G_inv = torch.nn.DataParallel(G_inv)
        G_pc = torch.nn.DataParallel(G_pc)

    G_inv = G_inv.to(args.device)
    G_pc = G_pc.to(args.device)

    G_inv.eval()
    G_pc.eval()

    return G_inv, G_pc


def get_model_args(args):
    """Set up model specific arguments for generation and training"""
    if args.model == "pcgan":
        G_inv, G_pc = pcgan_models(args)
        pcgan_train_args = {
            "sample_points": False,
            "G_inv": G_inv,
        }  # no need to sample points while training latent GAN
        pcgan_eval_args = {"sample_points": True, "G_pc": G_pc}
    else:
        pcgan_train_args = {}
        pcgan_eval_args = {}

    model_args = {}

    if args.model == "mpgan" or args.model == "old_mpgan":
        model_args = {
            "lfc": args.lfc,
            "lfc_latent_size": args.lfc_latent_size,
            "mask_learn_sep": args.mask_learn_sep,
            "latent_node_size": args.latent_node_size
            if args.latent_node_size
            else args.hidden_node_size,
        }
    elif args.model == "gapt":
        if args.noise_conditioning:
            model_args = {
                "global_noise_dim": args.global_noise_input_dim
            }
        model_args["embed_dim"] = args.gapt_embed_dim
<<<<<<< HEAD
=======
        model_args["init_noise_dim"] = args.init_noise_dim
>>>>>>> 9587057a
    elif args.model == "rgan" or args.model == "graphcnngan":
        model_args = {"latent_dim": args.latent_dim}
    elif args.model == "treegan":
        model_args = {"treegang_features": args.treegang_features}
    elif args.model == "pcgan":
        model_args = {"pcgan_latent_dim": args.treegang_features, "pcgan_z2_dim": args.pcgan_z2_dim}

    model_train_args = {**model_args, **pcgan_train_args}
    model_eval_args = {**model_args, **pcgan_eval_args}

    extra_args = {"mask_manual": args.mask_manual, "pt_cutoff": 0}  # TODO: get right pT cutoff

    return model_train_args, model_eval_args, extra_args


def optimizers(args, G, D):
    if args.spectral_norm_gen:
        G_params = filter(lambda p: p.requires_grad, G.parameters())
    else:
        G_params = G.parameters()

    if args.spectral_norm_gen:
        D_params = filter(lambda p: p.requires_grad, D.parameters())
    else:
        D_params = D.parameters()

    if args.optimizer == "rmsprop":
        G_optimizer = optim.RMSprop(G_params, lr=args.lr_gen)
        D_optimizer = optim.RMSprop(D_params, lr=args.lr_disc)
    elif args.optimizer == "adadelta":
        G_optimizer = optim.Adadelta(G_params, lr=args.lr_gen)
        D_optimizer = optim.Adadelta(D_params, lr=args.lr_disc)
    elif args.optimizer == "adam" or args.optimizer == "None":
        G_optimizer = optim.Adam(
            G_params, lr=args.lr_gen, weight_decay=5e-4, betas=(args.beta1, args.beta2)
        )
        D_optimizer = optim.Adam(
            D_params, lr=args.lr_disc, weight_decay=5e-4, betas=(args.beta1, args.beta2)
        )

    if args.load_model:
        G_optimizer.load_state_dict(
            torch.load(
                args.models_path + "/G_optim_" + str(args.start_epoch) + ".pt",
                map_location=args.device,
            )
        )
        D_optimizer.load_state_dict(
            torch.load(
                args.models_path + "/D_optim_" + str(args.start_epoch) + ".pt",
                map_location=args.device,
            )
        )

    return G_optimizer, D_optimizer


def losses(args):
    """Set up ``losses`` dict which stores model losses per epoch as well as evaluation metrics"""
    losses = {}

    keys = ["D", "Dr", "Df", "G"]
    if args.gp:
        keys.append("gp")

    # eval_keys = ["w1p", "w1m", "w1efp", "fpnd", "fpd", "coverage", "mmd"]
    eval_keys = ["w1p", "w1m", "w1efp", "fpnd", "fpd", "kpd"]
    # metrics which store more than a single value per epoch e.g. mean and std
    multi_value_keys = ["w1p", "w1m", "w1efp", "fpd", "kpd"]

    if not args.fpnd:
        eval_keys.remove("fpnd")

    if not args.fpd:
        eval_keys.remove("fpd")

    if not args.kpd:
        eval_keys.remove("kpd")

    if not args.efp:
        eval_keys.remove("w1efp")

    keys = keys + eval_keys

    for key in keys:
        if args.load_model:
            try:
                losses[key] = np.loadtxt(f"{args.losses_path}/{key}.txt")
                if (losses[key].ndim == 1 and key in multi_value_keys) or (
                    losses[key].ndim == 0 and key not in multi_value_keys
                ):
                    losses[key] = np.expand_dims(losses[key], 0)

                losses[key] = losses[key].tolist()
                if key in eval_keys:
                    losses[key] = losses[key][: int(args.start_epoch / args.save_epochs) + 1]
                else:
                    losses[key] = losses[key][: args.start_epoch + 1]
            except OSError:
                logging.info(f"{key} loss file not found")
                losses[key] = []
        else:
            losses[key] = []

    if args.load_model:
        try:
            best_epoch = np.loadtxt(f"{args.outs_path}/best_epoch.txt")
            if best_epoch.ndim == 1:
                np.expand_dims(best_epoch, 0)
            best_epoch = best_epoch.tolist()
        except OSError:
            logging.info("best epoch file not found")
            best_epoch = [[0, 10.0]]
    else:
        best_epoch = [[0, 10.0]]  # saves the best model [epoch, fpd score]

    return losses, best_epoch<|MERGE_RESOLUTION|>--- conflicted
+++ resolved
@@ -637,7 +637,6 @@
         default=[],
         help="Global noise MLP intermediate layers",
     )
-<<<<<<< HEAD
 
     parser.add_argument(
         "--cond-feat-dim",
@@ -654,24 +653,6 @@
     )
 
     parser.add_argument(
-=======
-
-    parser.add_argument(
-        "--cond-feat-dim",
-        type=int,
-        default=8,
-        help="size of processed conditional vector z'",
-    )
-
-    parser.add_argument(
-        "--init-noise-dim",
-        type=int,
-        default=8,
-        help="size of initial noise for sampling the set",
-    )
-
-    parser.add_argument(
->>>>>>> 9587057a
         "--cond-net-layers",
         type=int,
         nargs="*",
@@ -679,17 +660,10 @@
         help="Discriminator conditional net intermediate layers",
     )
     add_bool_arg(parser, "learnable-init-noise", "learn the gaussian noise parameters for sampling initial set", default=False)
-<<<<<<< HEAD
     add_bool_arg(parser, "noise-conditioning", "condition generator on global noise", default=True)
     add_bool_arg(parser, "n-conditioning", "condition generator on num. particles", default=False)
     add_bool_arg(parser, "n-normalized", "use normalized num. particles", default=False)
     add_bool_arg(parser, "learn-anchor-from-global-noise", "learn the ISAB anchors from global noise", default=False)
-=======
-   
-    add_bool_arg(parser, "noise-conditioning", "condition generator on global noise", default=False)
-    add_bool_arg(parser, "n-conditioning", "condition generator on num. particles", default=False)
-    add_bool_arg(parser, "n-normalized", "use normalized num. particles", default=False)
->>>>>>> 9587057a
     add_bool_arg(parser, "no-D-conditioning", "do not condition discriminator on num. particles", default=False)
     add_bool_arg(parser, "gapt-mask", "use mask in GAPT", default=True)
     add_bool_arg(parser, "use-isab", "use ISAB in GAPT", default=False)
@@ -1401,10 +1375,7 @@
         "num_heads": args.num_heads,
         "embed_dim": args.gapt_embed_dim,
         "sab_fc_layers": args.sab_fc_layers,
-<<<<<<< HEAD
         "learn_anchor_from_global_noise": args.learn_anchor_from_global_noise,
-=======
->>>>>>> 9587057a
         "use_custom_mab": args.use_custom_mab,
         "use_mask": args.gapt_mask,
         "use_isab": args.use_isab,
@@ -1616,10 +1587,7 @@
                 "global_noise_dim": args.global_noise_input_dim
             }
         model_args["embed_dim"] = args.gapt_embed_dim
-<<<<<<< HEAD
-=======
         model_args["init_noise_dim"] = args.init_noise_dim
->>>>>>> 9587057a
     elif args.model == "rgan" or args.model == "graphcnngan":
         model_args = {"latent_dim": args.latent_dim}
     elif args.model == "treegan":
