import jetnet
from jetnet.datasets import JetNet
from jetnet import evaluation
from jetnet.datasets.normalisations import FeaturewiseLinearBounded

import setup_training
from mpgan import augment, mask_manual
import plotting

import torch
from torch import Tensor
from torch.utils.data import DataLoader
from torch.autograd import Variable
from torch.autograd import grad as torch_grad
from torch.distributions.normal import Normal

import numpy as np

from os import remove

from tqdm import tqdm

import logging


def main():
    device = "cuda" if torch.cuda.is_available() else "cpu"
    torch.autograd.set_detect_anomaly(False)

    args = setup_training.init()
    torch.manual_seed(args.seed)
    args.device = device
    logging.info("Args initalized")

<<<<<<< HEAD
    # as used for arXiv:2106.11535
    norm = FeaturewiseLinearBounded(feature_norms=1.0, feature_shifts=[0.0, 0.0, -0.5, -0.5])

    X_train = JetNet(
        jet_type=args.jets,
        data_dir=args.datasets_path,
        num_particles=args.num_hits,
        particle_features=JetNet.particle_features_order
        if args.mask
        else JetNet.particle_features_order[:-1],
        jet_features="num_particles" if (args.clabels or args.mask_c) else None,
        particle_normalisation=norm,
        split="train",
        split_fraction=[args.ttsplit, 1 - args.ttsplit, 0],
    )
    X_train_loaded = DataLoader(X_train, shuffle=True, batch_size=args.batch_size, pin_memory=True)

    X_test = JetNet(
        jet_type=args.jets,
        data_dir=args.datasets_path,
        num_particles=args.num_hits,
        particle_features=JetNet.particle_features_order
        if args.mask
        else JetNet.particle_features_order[:-1],
        jet_features="num_particles" if (args.clabels or args.mask_c) else None,
        particle_normalisation=norm,
        split="valid",
        split_fraction=[args.ttsplit, 1 - args.ttsplit, 0],
    )
=======
    data_args = {
        "jet_type": args.jets,
        "data_dir": args.datasets_path,
        "num_particles": args.num_hits,
        "particle_features": JetNet.all_particle_features
        if args.mask
        else JetNet.all_particle_features[:-1],
        "jet_features": "num_particles" if (args.clabels or args.mask_c) else None,
        "split_fraction": [args.ttsplit, 1 - args.ttsplit, 0],
    }

    X_train = JetNet(**data_args, split="train")
    X_train_loaded = DataLoader(X_train, shuffle=True, batch_size=args.batch_size, pin_memory=True)

    X_test = JetNet(**data_args, split="valid")
>>>>>>> 6651d0d0
    X_test_loaded = DataLoader(X_test, batch_size=args.batch_size, pin_memory=True)
    logging.info("Data loaded")

    G, D = setup_training.models(args)
    model_train_args, model_eval_args, extra_args = setup_training.get_model_args(args)
    logging.info("Models loaded")

    G_optimizer, D_optimizer = setup_training.optimizers(args, G, D)
    logging.info("Optimizers loaded")

    losses, best_epoch = setup_training.losses(args)

    train(
        args,
        X_train,
        X_train_loaded,
        X_test,
        X_test_loaded,
        G,
        D,
        G_optimizer,
        D_optimizer,
        losses,
        best_epoch,
        model_train_args,
        model_eval_args,
        extra_args,
    )


def get_gen_noise(
    model_args,
    num_samples: int,
    num_particles: int,
    model: str = "mpgan",
    device: str = None,
    noise_std: float = 0.2,
):
    """Gets noise needed for generator, arguments are defined in ``gen`` function below"""

    if device is None:
        device = "cuda" if torch.cuda.is_available() else "cpu"

    dist = Normal(torch.tensor(0.0).to(device), torch.tensor(noise_std).to(device))
    point_noise = None

    if model == "mpgan" or model == "old_mpgan":
        if model_args["lfc"]:
            noise = dist.sample((num_samples, model_args["lfc_latent_size"]))
        else:
            extra_noise_p = int("mask_learn_sep" in model_args and model_args["mask_learn_sep"])
            noise = dist.sample(
                (
                    num_samples,
                    num_particles + extra_noise_p,
                    model_args["latent_node_size"],
                )
            )
    elif model == "rgan" or model == "graphcnngan":
        noise = dist.sample((num_samples, model_args["latent_dim"]))
    elif model == "treegan":
        noise = [dist.sample((num_samples, 1, model_args["treegang_features"][0]))]
    elif model == "pcgan":
        noise = dist.sample((num_samples, model_args["pcgan_latent_dim"]))
        if model_args["sample_points"]:
            point_noise = Normal(torch.tensor(0.0).to(device), torch.tensor(1.0).to(device)).sample(
                [num_samples, num_particles, model_args["pcgan_z2_dim"]]
            )

    return noise, point_noise


def gen(
    model_args,
    G: torch.nn.Module,
    num_samples: int,
    num_particles: int,
    model: str = "mpgan",
    noise: Tensor = None,
    labels: Tensor = None,
    noise_std: float = 0.2,
    **extra_args,
) -> Tensor:
    """
    Generates ``num_samples`` jets in one go. Can optionally pass pre-specified ``noise``,
    else will randomly sample from a normal distribution.

    Needs an dict ``model_args`` containing the following model-specific args.

    mpgan:
    ``lfc`` (bool) use the latent fully connected layer (/ best football team in the world),
    ``lfc_latent_size`` (int) size of latent layer if ``lfc``,
    ``mask_learn_sep`` (bool) separate layer to learn masks,
    ``latent_node_size`` (int) size of each node's latent space, if not using lfc.

    rgan, graphcnngan:
    ``latent_dim`` (int)

    treegan:
    ``treegang_features`` (list)

    pcgan:
    ``pcgan_latent_dim`` (int),
    ``pcgan_z2_dim`` (int),
    ``sample_points`` (bool),
    ``G_pc`` (torch.nn.Module) if ``sample_points``


    Args:
        model_args: see above.
        G (torch.nn.Module): generator module.
        num_samples (int): # jets to generate.
        num_particles (int): # particles per jet.
        model (str): Choices listed in description. Defaults to "mpgan".
        noise (Tensor): Can optionally pass in your own noise. Defaults to None.
        labels (Tensor): Tensor of labels to condition on. Defaults to None.
        noise_std (float): Standard deviation of the Gaussian noise. Defaults to 0.2.
        **extra_args (type): extra args for generation

    Returns:
        Tensor: generated tensor of shape [num_samples, num_particles, num_features].

    """
    device = next(G.parameters()).device

    if labels is not None:
        assert labels.shape[0] == num_samples, "number of labels doesn't match num_samples"
        labels = labels.to(device)

    if noise is None:
        noise, point_noise = get_gen_noise(
            model_args, num_samples, num_particles, model, device, noise_std
        )

    gen_data = G(noise, labels)

    if "mask_manual" in extra_args and extra_args["mask_manual"]:
        # TODO: add pt_cutoff to extra_args
        gen_data = mask_manual(model_args, gen_data, extra_args["pt_cutoff"])

    if model == "pcgan" and model_args["sample_points"]:
        gen_data = model_args["G_pc"](gen_data.unsqueeze(1), point_noise)

    logging.debug(gen_data[0, :10])
    return gen_data


def optional_tqdm(iter_obj, use_tqdm, total=None, desc=None):
    if use_tqdm:
        return tqdm(iter_obj, total=total, desc=desc)
    else:
        return iter_obj


def gen_multi_batch(
    model_args,
    G: torch.nn.Module,
    batch_size: int,
    num_samples: int,
    num_particles: int,
    out_device: str = "cpu",
    detach: bool = False,
    use_tqdm: bool = True,
    model: str = "mpgan",
    noise: Tensor = None,
    labels: Tensor = None,
    noise_std: float = 0.2,
    **extra_args,
) -> Tensor:
    """
    Generates ``num_samples`` jets in batches of ``batch_size``.
    Args are defined in ``gen`` function
    """
    assert out_device == "cuda" or out_device == "cpu", "Invalid device type"

    if labels is not None:
        assert labels.shape[0] == num_samples, "number of labels doesn't match num_samples"
        labels = Tensor(labels)

    gen_data = None

    for i in optional_tqdm(
        range((num_samples // batch_size) + 1), use_tqdm, desc="Generating jets"
    ):
        num_samples_in_batch = min(batch_size, num_samples - (i * batch_size))

        if num_samples_in_batch > 0:
            gen_temp = gen(
                model_args,
                G,
                num_samples=num_samples_in_batch,
                num_particles=num_particles,
                model=model,
                noise=noise,
                labels=None
                if labels is None
                else labels[(i * batch_size) : (i * batch_size) + num_samples_in_batch],
                noise_std=noise_std,
                **extra_args,
            )

            if detach:
                gen_temp = gen_temp.detach()

            gen_temp = gen_temp.to(out_device)

        gen_data = gen_temp if i == 0 else torch.cat((gen_data, gen_temp), axis=0)

    return gen_data


# from https://github.com/EmilienDupont/wgan-gp
def gradient_penalty(gp_lambda, D, real_data, generated_data, batch_size, device, model="mpgan"):
    # Calculate interpolation
    alpha = (
        torch.rand(batch_size, 1, 1).to(device)
        if not model == "pcgan"
        else torch.rand(batch_size, 1).to(device)
    )
    alpha = alpha.expand_as(real_data)
    interpolated = alpha * real_data + (1 - alpha) * generated_data
    interpolated = Variable(interpolated, requires_grad=True).to(device)

    del alpha
    torch.cuda.empty_cache()

    # Calculate probability of interpolated examples
    prob_interpolated = D(interpolated)

    # Calculate gradients of probabilities with respect to examples
    gradients = torch_grad(
        outputs=prob_interpolated,
        inputs=interpolated,
        grad_outputs=torch.ones(prob_interpolated.size()).to(device),
        create_graph=True,
        retain_graph=True,
        allow_unused=True,
    )[0].to(device)
    gradients = gradients.contiguous()

    # Gradients have shape (batch_size, num_channels, img_width, img_height),
    # so flatten to easily take norm per example in batch
    gradients = gradients.view(batch_size, -1)

    # Derivatives of the gradient close to 0 can cause problems because of
    # the square root, so manually calculate norm and add epsilon
    gradients_norm = torch.sqrt(torch.sum(gradients**2, dim=1) + 1e-12)

    # Return gradient penalty
    gp = gp_lambda * ((gradients_norm - 1) ** 2).mean()
    return gp


bce = torch.nn.BCELoss()
mse = torch.nn.MSELoss()


def calc_D_loss(
    loss,
    D,
    data,
    gen_data,
    real_outputs,
    fake_outputs,
    run_batch_size,
    model="mpgan",
    gp_lambda=0,
    label_smoothing=False,
    label_noise=False,
):
    """
    calculates discriminator loss for the different possible loss functions
    + optionally applying label smoothing, label flipping, or a gradient penalty

    returns individual loss contributions as well for evaluation and plotting
    """
    device = data.device

    if loss == "og" or loss == "ls":
        if label_smoothing:
            Y_real = torch.empty(run_batch_size).uniform_(0.7, 1.2).to(device)
            Y_fake = torch.empty(run_batch_size).uniform_(0.0, 0.3).to(device)
        else:
            Y_real = torch.ones(run_batch_size, 1).to(device)
            Y_fake = torch.zeros(run_batch_size, 1).to(device)

        # randomly flipping labels for D
        if label_noise:
            Y_real[torch.rand(run_batch_size) < label_noise] = 0
            Y_fake[torch.rand(run_batch_size) < label_noise] = 1

    if loss == "og":
        D_real_loss = bce(real_outputs, Y_real)
        D_fake_loss = bce(fake_outputs, Y_fake)
    elif loss == "ls":
        D_real_loss = mse(real_outputs, Y_real)
        D_fake_loss = mse(fake_outputs, Y_fake)
    elif loss == "w":
        D_real_loss = -real_outputs.mean()
        D_fake_loss = fake_outputs.mean()
    elif loss == "hinge":
        D_real_loss = torch.nn.ReLU()(1.0 - real_outputs).mean()
        D_fake_loss = torch.nn.ReLU()(1.0 + fake_outputs).mean()

    D_loss = D_real_loss + D_fake_loss

    if gp_lambda:
        gp = gradient_penalty(gp_lambda, D, data, gen_data, run_batch_size, device, model)
        gpitem = gp.item()
        D_loss += gp
    else:
        gpitem = None

    return (
        D_loss,
        {
            "Dr": D_real_loss.item(),
            "Df": D_fake_loss.item(),
            "gp": gpitem,
            "D": D_real_loss.item() + D_fake_loss.item(),
        },
    )


def train_D(
    model_args,
    D,
    G,
    D_optimizer,
    G_optimizer,
    data,
    loss,
    loss_args={},
    gen_args={},
    augment_args=None,
    gen_data=None,
    labels=None,
    model="mpgan",
    epoch=0,
    print_output=False,
    **extra_args,
):
    logging.debug("Training D")
    log = logging.info if print_output else logging.debug

    D.train()
    D_optimizer.zero_grad()
    G.eval()

    run_batch_size = data.shape[0]

    D_real_output = D(data.clone(), labels)
    log(f"D real output: \n {D_real_output[:10]}")

    if gen_data is None:
        gen_data = gen(
            model_args,
            G,
            num_samples=run_batch_size,
            model=model,
            labels=labels,
            **gen_args,
            **extra_args,
        )

    if augment_args is not None and augment_args.augment:
        p = augment_args.aug_prob if not augment_args.adaptive_prob else augment_args.augment_p[-1]
        data = augment.augment(augment_args, data, p)
        gen_data = augment.augment(augment_args, gen_data, p)

    log(f"G output: \n {gen_data[:2, :10]}")

    D_fake_output = D(gen_data, labels)
    log(f"D fake output: \n {D_fake_output[:10]}")

    D_loss, D_loss_items = calc_D_loss(
        loss,
        D,
        data,
        gen_data,
        D_real_output,
        D_fake_output,
        run_batch_size,
        model=model,
        **loss_args,
    )
    D_loss.backward()
    D_optimizer.step()
    return D_loss_items


def calc_G_loss(loss, fake_outputs):
    """Calculates generator loss for the different possible loss functions"""
    Y_real = torch.ones(fake_outputs.shape[0], 1, device=fake_outputs.device)

    if loss == "og":
        G_loss = bce(fake_outputs, Y_real)
    elif loss == "ls":
        G_loss = mse(fake_outputs, Y_real)
    elif loss == "w" or loss == "hinge":
        G_loss = -fake_outputs.mean()

    return G_loss


def train_G(
    model_args,
    D,
    G,
    G_optimizer,
    loss,
    batch_size,
    gen_args={},
    augment_args=None,
    labels=None,
    model="mpgan",
    epoch=0,
    **extra_args,
):
    logging.debug("gtrain")
    G.train()
    G_optimizer.zero_grad()

    run_batch_size = labels.shape[0] if labels is not None else batch_size

    gen_data = gen(
        model_args,
        G,
        num_samples=run_batch_size,
        model=model,
        labels=labels,
        **gen_args,
        **extra_args,
    )

    if augment_args is not None and augment_args.augment:
        p = augment_args.aug_prob if not augment_args.adaptive_prob else augment_args.augment_p[-1]
        gen_data = augment.augment(augment_args, gen_data, p)

    D_fake_output = D(gen_data, labels)

    logging.debug("D fake output:")
    logging.debug(D_fake_output[:10])

    G_loss = calc_G_loss(loss, D_fake_output)

    G_loss.backward()
    G_optimizer.step()

    return G_loss.item()


def save_models(D, G, D_optimizer, G_optimizer, models_path, epoch, multi_gpu=False):
    if multi_gpu:
        torch.save(D.module.state_dict(), models_path + "/D_" + str(epoch) + ".pt")
        torch.save(G.module.state_dict(), models_path + "/G_" + str(epoch) + ".pt")
    else:
        torch.save(D.state_dict(), models_path + "/D_" + str(epoch) + ".pt")
        torch.save(G.state_dict(), models_path + "/G_" + str(epoch) + ".pt")

    torch.save(D_optimizer.state_dict(), models_path + "/D_optim_" + str(epoch) + ".pt")
    torch.save(G_optimizer.state_dict(), models_path + "/G_optim_" + str(epoch) + ".pt")


def save_losses(losses, losses_path):
    for key in losses:
        np.savetxt(f"{losses_path}/{key}.txt", losses[key])


def evaluate(
    losses,
    real_jets,
    gen_jets,
    jet_type,
    num_particles=30,
    num_w1_eval_samples=10000,
    num_cov_mmd_eval_samples=100,
    num_fpnd_eval_samples=50000,
    fpnd_batch_size=16,
    efp_jobs=None,
):
    """Calculate evaluation metrics using the JetNet library and add them to the losses dict"""

    if "w1p" in losses:
        w1pm, w1pstd = evaluation.w1p(
            real_jets,
            gen_jets,
            exclude_zeros=True,
            num_eval_samples=num_w1_eval_samples,
            num_batches=real_jets.shape[0] // num_w1_eval_samples,
            average_over_features=False,
            return_std=True,
        )
        losses["w1p"].append(np.concatenate((w1pm, w1pstd)))

    if "w1m" in losses:
        w1mm, w1mstd = evaluation.w1m(
            real_jets,
            gen_jets,
            num_eval_samples=num_w1_eval_samples,
            num_batches=real_jets.shape[0] // num_w1_eval_samples,
            return_std=True,
        )
        losses["w1m"].append(np.array([w1mm, w1mstd]))

    if "w1efp" in losses:
        w1efpm, w1efpstd = evaluation.w1efp(
            real_jets,
            gen_jets,
            use_particle_masses=False,
            num_eval_samples=num_w1_eval_samples,
            num_batches=real_jets.shape[0] // num_w1_eval_samples,
            average_over_efps=False,
            return_std=True,
            efp_jobs=efp_jobs,
        )
        losses["w1efp"].append(np.concatenate((w1efpm, w1efpstd)))

    if "fpnd" in losses:
        losses["fpnd"].append(
            evaluation.fpnd(
                gen_jets[:num_fpnd_eval_samples, :num_particles],
                jet_type,
                batch_size=fpnd_batch_size,
            )
        )

    if "coverage" in losses and "mmd" in losses:
        cov, mmd = evaluation.cov_mmd(real_jets, gen_jets, num_cov_mmd_eval_samples)
        losses["coverage"].append(cov)
        losses["mmd"].append(mmd)


def make_plots(
    losses,
    epoch,
    real_jets,
    gen_jets,
    real_mask,
    gen_mask,
    jet_type,
    num_particles,
    name,
    figs_path,
    losses_path,
    save_epochs=5,
    const_ylim=False,
    coords="polarrel",
    dataset="jetnet",
    loss="ls",
):
    """Plot histograms, jet images, loss curves, and evaluation curves"""
    real_masses = jetnet.utils.jet_features(real_jets)["mass"]
    gen_masses = jetnet.utils.jet_features(gen_jets)["mass"]

    if "w1efp" in losses:
        real_efps = jetnet.utils.efps(real_jets)
        gen_efps = jetnet.utils.efps(gen_jets)

        plotting.plot_part_feats(
            jet_type,
            real_jets,
            gen_jets,
            real_mask,
            gen_mask,
            name=name + "p",
            figs_path=figs_path,
            losses=losses,
            num_particles=num_particles,
            coords=coords,
            dataset=dataset,
            const_ylim=const_ylim,
            show=False,
        )
        plotting.plot_jet_feats(
            jet_type,
            real_masses,
            gen_masses,
            real_efps,
            gen_efps,
            name=name + "j",
            figs_path=figs_path,
            losses=losses,
            show=False,
        )
    else:
        plotting.plot_part_feats_jet_mass(
            jet_type,
            real_jets,
            gen_jets,
            real_mask,
            gen_mask,
            real_masses,
            gen_masses,
            name=name + "pm",
            figs_path=figs_path,
            losses=losses,
            num_particles=num_particles,
            coords=coords,
            dataset=dataset,
            const_ylim=const_ylim,
            show=False,
        )

    if len(losses["G"]) > 1:
        plotting.plot_losses(losses, loss=loss, name=name, losses_path=losses_path, show=False)

        try:
            remove(losses_path + "/" + str(epoch - save_epochs) + ".pdf")
        except:
            logging.info("Couldn't remove previous loss curves")

    if len(losses["w1p"]) > 1:
        plotting.plot_eval(
            losses,
            epoch,
            save_epochs,
            coords=coords,
            name=name + "_eval",
            losses_path=losses_path,
            show=False,
        )

        try:
            remove(losses_path + "/" + str(epoch - save_epochs) + "_eval.pdf")
        except:
            logging.info("Couldn't remove previous eval curves")


def eval_save_plot(
    args,
    X_test,
    D,
    G,
    D_optimizer,
    G_optimizer,
    model_args,
    losses,
    epoch,
    best_epoch,
    **extra_args,
):
    G.eval()
    D.eval()
    save_models(D, G, D_optimizer, G_optimizer, args.models_path, epoch, multi_gpu=args.multi_gpu)

    real_jets, real_mask = jetnet.utils.gen_jet_corrections(
        X_test.particle_normalisation(X_test.particle_data[: args.eval_tot_samples], inverse=True),
        zero_mask_particles=False,
        zero_neg_pt=False,
    )

    gen_output = gen_multi_batch(
        model_args,
        G,
        args.batch_size,
        args.eval_tot_samples,
        args.num_hits,
        out_device="cpu",
        model=args.model,
        detach=True,
        labels=X_test.jet_data[: args.eval_tot_samples] if (args.mask_c or args.clabels) else None,
        **extra_args,
    )
    gen_jets, gen_mask = jetnet.utils.gen_jet_corrections(
        X_test.particle_normalisation(gen_output, inverse=True),
    )

    real_jets = real_jets.numpy()
    if real_mask is not None:
        real_mask = real_mask.numpy()

    gen_jets = gen_jets.numpy()
    if gen_mask is not None:
        gen_mask = gen_mask.numpy()

    evaluate(
        losses,
        real_jets,
        gen_jets,
        args.jets,
        num_particles=args.num_hits - args.pad_hits,
        num_w1_eval_samples=args.w1_num_samples[0],
        num_cov_mmd_eval_samples=args.cov_mmd_num_samples,
        fpnd_batch_size=args.fpnd_batch_size,
        efp_jobs=args.efp_jobs if hasattr(args, "efp_jobs") else None,
    )
    save_losses(losses, args.losses_path)

    make_plots(
        losses,
        epoch,
        real_jets,
        gen_jets,
        real_mask,
        gen_mask,
        args.jets,
        args.num_hits,
        str(epoch),
        args.figs_path,
        args.losses_path,
        save_epochs=args.save_epochs,
        const_ylim=args.const_ylim,
        coords=args.coords,
        loss=args.loss,
    )

    # save model state and sample generated jets if this is the lowest w1m score yet
    if epoch > 0 and losses["w1m"][-1][0] < best_epoch[-1][1]:
        best_epoch.append([epoch, losses["w1m"][-1][0]])
        np.savetxt(f"{args.outs_path}/best_epoch.txt", np.array(best_epoch))

        np.save(f"{args.outs_path}/best_epoch_gen_jets", gen_jets)
        np.save(f"{args.outs_path}/best_epoch_gen_mask", gen_mask)

        with open(f"{args.outs_path}/best_epoch_losses.txt", "w") as f:
            f.write(str({key: losses[key][-1] for key in losses}))

        if args.multi_gpu:
            torch.save(G.module.state_dict(), f"{args.outs_path}/G_best_epoch.pt")
        else:
            torch.save(G.state_dict(), f"{args.outs_path}/G_best_epoch.pt")


def train_loop(
    args,
    X_train_loaded,
    epoch_loss,
    D,
    G,
    D_optimizer,
    G_optimizer,
    gen_args,
    D_losses,
    D_loss_args,
    model_train_args,
    epoch,
    extra_args,
):
    lenX = len(X_train_loaded)

    for batch_ndx, data in tqdm(
        enumerate(X_train_loaded), total=lenX, mininterval=0.1, desc=f"Epoch {epoch}"
    ):
        labels = data[1].to(args.device) if (args.clabels or args.mask_c) else None
        data = data[0].to(args.device)

        if args.model == "pcgan":
            # run through pre-trained inference network first i.e. find latent representation
            data = model_train_args["pcgan_G_inv"](data.clone())

        if args.num_critic > 1 or (batch_ndx == 0 or (batch_ndx - 1) % args.num_gen == 0):
            D_loss_items = train_D(
                model_train_args,
                D,
                G,
                D_optimizer,
                G_optimizer,
                data,
                loss=args.loss,
                loss_args=D_loss_args,
                gen_args=gen_args,
                augment_args=args,
                labels=labels,
                model=args.model,
                epoch=epoch - 1,
                print_output=(
                    batch_ndx == lenX - 1
                ),  # print outputs for the last iteration of each epoch
                **extra_args,
            )

            for key in D_losses:
                epoch_loss[key] += D_loss_items[key]

        if args.num_critic == 1 or (batch_ndx - 1) % args.num_critic == 0:
            epoch_loss["G"] += train_G(
                model_train_args,
                D,
                G,
                G_optimizer,
                loss=args.loss,
                batch_size=args.batch_size,
                gen_args=gen_args,
                augment_args=args,
                labels=labels,
                model=args.model,
                epoch=epoch - 1,
                **extra_args,
            )

        if args.bottleneck:
            if batch_ndx == 10:
                return

        if args.break_zero:
            if batch_ndx == 0:
                break


def train(
    args,
    X_train,
    X_train_loaded,
    X_test,
    X_test_loaded,
    G,
    D,
    G_optimizer,
    D_optimizer,
    losses,
    best_epoch,
    model_train_args,
    model_eval_args,
    extra_args,
):
    if args.start_epoch == 0 and args.save_zero:
        eval_save_plot(
            args,
            X_test,
            D,
            G,
            D_optimizer,
            G_optimizer,
            model_eval_args,
            losses,
            0,
            best_epoch,
            **extra_args,
        )

    D_losses = ["Dr", "Df", "D"]
    if args.gp:
        D_losses.append("gp")

    epoch_loss = {"G": 0}
    for key in D_losses:
        epoch_loss[key] = 0

    gen_args = {"num_particles": args.num_hits, "noise_std": args.sd}
    D_loss_args = {
        "gp_lambda": args.gp,
        "label_smoothing": args.label_smoothing,
        "label_noise": args.label_noise,
    }
    lenX = len(X_train_loaded)

    for i in range(args.start_epoch, args.num_epochs):
        epoch = i + 1
        logging.info(f"Epoch {epoch} starting")

        for key in epoch_loss:
            epoch_loss[key] = 0

        train_loop(
            args,
            X_train_loaded,
            epoch_loss,
            D,
            G,
            D_optimizer,
            G_optimizer,
            gen_args,
            D_losses,
            D_loss_args,
            model_train_args,
            epoch,
            extra_args,
        )
        logging.info(f"Epoch {epoch} Training Over")

        for key in D_losses:
            losses[key].append(epoch_loss[key] / (lenX / args.num_gen))
        losses["G"].append(epoch_loss["G"] / (lenX / args.num_critic))

        for key in epoch_loss:
            logging.info("{} loss: {:.3f}".format(key, losses[key][-1]))

        if (epoch) % args.save_epochs == 0:
            eval_save_plot(
                args,
                X_test,
                D,
                G,
                D_optimizer,
                G_optimizer,
                model_eval_args,
                losses,
                epoch,
                best_epoch,
                **extra_args,
            )
        elif (epoch) % args.save_model_epochs == 0:
            save_models(
                D, G, D_optimizer, G_optimizer, args.models_path, epoch, multi_gpu=args.multi_gpu
            )


if __name__ == "__main__":
    main()<|MERGE_RESOLUTION|>--- conflicted
+++ resolved
@@ -1,7 +1,7 @@
 import jetnet
 from jetnet.datasets import JetNet
 from jetnet import evaluation
-from jetnet.datasets.normalisations import FeaturewiseLinearBounded
+from jetnet.datasets.normalisations import FeaturewiseLinearBounded, FeaturewiseLinear
 
 import setup_training
 from mpgan import augment, mask_manual
@@ -32,37 +32,12 @@
     args.device = device
     logging.info("Args initalized")
 
-<<<<<<< HEAD
     # as used for arXiv:2106.11535
-    norm = FeaturewiseLinearBounded(feature_norms=1.0, feature_shifts=[0.0, 0.0, -0.5, -0.5])
-
-    X_train = JetNet(
-        jet_type=args.jets,
-        data_dir=args.datasets_path,
-        num_particles=args.num_hits,
-        particle_features=JetNet.particle_features_order
-        if args.mask
-        else JetNet.particle_features_order[:-1],
-        jet_features="num_particles" if (args.clabels or args.mask_c) else None,
-        particle_normalisation=norm,
-        split="train",
-        split_fraction=[args.ttsplit, 1 - args.ttsplit, 0],
-    )
-    X_train_loaded = DataLoader(X_train, shuffle=True, batch_size=args.batch_size, pin_memory=True)
-
-    X_test = JetNet(
-        jet_type=args.jets,
-        data_dir=args.datasets_path,
-        num_particles=args.num_hits,
-        particle_features=JetNet.particle_features_order
-        if args.mask
-        else JetNet.particle_features_order[:-1],
-        jet_features="num_particles" if (args.clabels or args.mask_c) else None,
-        particle_normalisation=norm,
-        split="valid",
-        split_fraction=[args.ttsplit, 1 - args.ttsplit, 0],
-    )
-=======
+    particle_norm = FeaturewiseLinearBounded(
+        feature_norms=1.0, feature_shifts=[0.0, 0.0, -0.5, -0.5]
+    )
+    jet_norm = FeaturewiseLinear(feature_scales=1.0 / args.num_hits)
+
     data_args = {
         "jet_type": args.jets,
         "data_dir": args.datasets_path,
@@ -71,6 +46,8 @@
         if args.mask
         else JetNet.all_particle_features[:-1],
         "jet_features": "num_particles" if (args.clabels or args.mask_c) else None,
+        "particle_normalisation": particle_norm,
+        "jet_normalisation": jet_norm,
         "split_fraction": [args.ttsplit, 1 - args.ttsplit, 0],
     }
 
@@ -78,7 +55,6 @@
     X_train_loaded = DataLoader(X_train, shuffle=True, batch_size=args.batch_size, pin_memory=True)
 
     X_test = JetNet(**data_args, split="valid")
->>>>>>> 6651d0d0
     X_test_loaded = DataLoader(X_test, batch_size=args.batch_size, pin_memory=True)
     logging.info("Data loaded")
 
