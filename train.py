--- conflicted
+++ resolved
@@ -208,15 +208,9 @@
             noise, point_noise = get_gen_noise(
                 model_args, num_samples, num_particles, model, device, noise_std
             )
-<<<<<<< HEAD
-
-    global_noise = torch.randn(num_samples, model_args['global_noise_dim']).to(device) if G.noise_conditioning else None
-
-=======
 
     global_noise = torch.randn(num_samples, model_args['global_noise_dim']).to(device) if G.noise_conditioning else None
     # print(noise.shape)
->>>>>>> 9587057a
     gen_data = G(noise, labels, global_noise)
 
     if "mask_manual" in extra_args and extra_args["mask_manual"]:
