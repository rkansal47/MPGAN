--- conflicted
+++ resolved
@@ -302,7 +302,6 @@
             )
 
         # MLP for processing conditioning vector (input dims = global noise dims + 1)
-<<<<<<< HEAD
         # if noise_conditioning or n_conditioning:
         noise_net_input_dim = global_noise_input_dim
         # if noise_conditioning:
@@ -314,20 +313,6 @@
             input_size = noise_net_input_dim,
             output_size = global_noise_feat_dim
         )
-=======
-        if noise_conditioning or n_conditioning:
-            noise_net_input_dim = 0
-            if noise_conditioning:
-                noise_net_input_dim += global_noise_input_dim
-            if n_conditioning:
-                noise_net_input_dim += 1
-            self.global_noise_net = LinearNet(
-                layers = global_noise_layers,
-                input_size = noise_net_input_dim,
-                output_size = global_noise_feat_dim,
-                **linear_args
-            )
->>>>>>> 92409b20
 
         self.sabs = nn.ModuleList()
 
@@ -452,7 +437,6 @@
         # MLP for processing # particles
         cond_net_input_dim = 2 * embed_dim
         if n_conditioning:
-<<<<<<< HEAD
             cond_net_input_dim += 1
         
         self.cond_net = LinearNet(
@@ -461,15 +445,6 @@
             output_size = cond_feat_dim
         )
 
-=======
-            cond_net_input_dim = 1
-            self.cond_net = LinearNet(
-                layers = cond_net_layers,
-                input_size = cond_net_input_dim,
-                output_size = cond_feat_dim,
-                **linear_args
-            )
->>>>>>> 92409b20
         self.sabs = nn.ModuleList()
 
         ff_output_dim = embed_dim
